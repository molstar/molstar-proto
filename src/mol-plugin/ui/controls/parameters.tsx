/**
 * Copyright (c) 2018 mol* contributors, licensed under MIT, See LICENSE file for more info.
 *
 * @author David Sehnal <david.sehnal@gmail.com>
 * @author Alexander Rose <alexander.rose@weirdbyte.de>
 */

import { Vec2 } from 'mol-math/linear-algebra';
import { Color } from 'mol-util/color';
import { ColorListName, getColorListFromName } from 'mol-util/color/scale';
import { ColorNames, ColorNamesValueMap } from 'mol-util/color/tables';
import { memoize1 } from 'mol-util/memoize';
import { ParamDefinition as PD } from 'mol-util/param-definition';
import { camelCaseToWords } from 'mol-util/string';
import * as React from 'react';
import LineGraphComponent from './line-graph/line-graph-component';
import { Slider, Slider2 } from './slider';
<<<<<<< HEAD
import { getColorListFromName, ColorListNames } from 'mol-util/color/scale';

=======
>>>>>>> 0081dcb4

export interface ParameterControlsProps<P extends PD.Params = PD.Params> {
    params: P,
    values: any,
    onChange: ParamOnChange,
    isDisabled?: boolean,
    onEnter?: () => void
}

export class ParameterControls<P extends PD.Params> extends React.PureComponent<ParameterControlsProps<P>, {}> {
    render() {
        const params = this.props.params;
        const values = this.props.values;
        return <div style={{ width: '100%' }}>
            {Object.keys(params).map(key => {
                const param = params[key];
                if (param.isHidden) return null;
                const Control = controlFor(param);
                if (!Control) return null;
                return <Control param={param} key={key} onChange={this.props.onChange} onEnter={this.props.onEnter} isDisabled={this.props.isDisabled} name={key} value={values[key]} />
            })}
        </div>;
    }
}

function controlFor(param: PD.Any): ParamControl | undefined {
    switch (param.type) {
        case 'value': return void 0;
        case 'boolean': return BoolControl;
        case 'number': return typeof param.min !== 'undefined' && typeof param.max !== 'undefined'
            ? NumberRangeControl : NumberInputControl;
        case 'converted': return ConvertedControl;
        case 'multi-select': return MultiSelectControl;
        case 'color': return ColorControl;
        case 'color-scale': return ColorScaleControl;
        case 'vec3': return Vec3Control;
        case 'file': return FileControl;
        case 'select': return SelectControl;
        case 'text': return TextControl;
        case 'interval': return typeof param.min !== 'undefined' && typeof param.max !== 'undefined'
            ? BoundedIntervalControl : IntervalControl;
        case 'group': return GroupControl;
        case 'mapped': return MappedControl;
        case 'line-graph': return LineGraphControl;
    }
    console.warn(`${(param as any).type} has no associated UI component.`);
    return void 0;
}

// type ParamWrapperProps = { name: string, value: any, param: PD.Base<any>, onChange: ParamOnChange, control: ValueControl, onEnter?: () => void, isEnabled?: boolean }

export type ParamOnChange = (params: { param: PD.Base<any>, name: string, value: any }) => void
export interface ParamProps<P extends PD.Base<any> = PD.Base<any>> { name: string, value: P['defaultValue'], param: P, isDisabled?: boolean, onChange: ParamOnChange, onEnter?: () => void }
export type ParamControl = React.ComponentClass<ParamProps<any>>

export abstract class SimpleParam<P extends PD.Any> extends React.PureComponent<ParamProps<P>> {
    protected update(value: any) {
        this.props.onChange({ param: this.props.param, name: this.props.name, value });
    }

    abstract renderControl(): JSX.Element;

    render() {
        const label = this.props.param.label || camelCaseToWords(this.props.name);
        return <div className='msp-control-row'>
            <span title={this.props.param.description}>{label}</span>
            <div>
                {this.renderControl()}
            </div>
        </div>;
    }
}

export class BoolControl extends SimpleParam<PD.Boolean> {
    onClick = (e: React.MouseEvent<HTMLButtonElement>) => { this.update(!this.props.value); e.currentTarget.blur(); }
    renderControl() {
        return <button onClick={this.onClick} disabled={this.props.isDisabled}>
            <span className={`msp-icon msp-icon-${this.props.value ? 'ok' : 'off'}`} />
            {this.props.value ? 'On' : 'Off'}
        </button>;
    }
}

export class LineGraphControl extends React.PureComponent<ParamProps<PD.LineGraph>, { isExpanded: boolean, isOverPoint: boolean, message: string }> {
    state = {
        isExpanded: false,
        isOverPoint: false,
        message: `${this.props.param.defaultValue.length} points`,
    }

    onHover = (point?: Vec2) => {
        this.setState({isOverPoint: !this.state.isOverPoint});
        if (point) {
            this.setState({message: `(${point[0].toFixed(2)}, ${point[1].toFixed(2)})`});
            return;
        }
        this.setState({message: `${this.props.value.length} points`});
    }

    onDrag = (point: Vec2) => {
        this.setState({message: `(${point[0].toFixed(2)}, ${point[1].toFixed(2)})`});
    }

    onChange = (value: PD.LineGraph['defaultValue'] ) => {
        this.props.onChange({ name: this.props.name, param: this.props.param, value: value});
    }

    toggleExpanded = (e: React.MouseEvent<HTMLButtonElement>) => {
        this.setState({ isExpanded: !this.state.isExpanded });
        e.currentTarget.blur();
    }

    render() {
        const label = this.props.param.label || camelCaseToWords(this.props.name);
        return <>
            <div className='msp-control-row'>
                <span>{label}</span>
                <div>
                    <button onClick={this.toggleExpanded}>
                        {`${this.state.message}`}
                    </button>
                </div>
            </div>
            <div className='msp-control-offset' style={{ display: this.state.isExpanded ? 'block' : 'none' }}>
                <LineGraphComponent
                    data={this.props.param.defaultValue}
                    onChange={this.onChange}
                    onHover={this.onHover}
                    onDrag={this.onDrag}/>
            </div>
        </>;
    }
}

export class NumberInputControl extends SimpleParam<PD.Numeric> {
    onChange = (e: React.ChangeEvent<HTMLInputElement>) => { this.update(+e.target.value); }
    renderControl() {
        return <span>
            number input TODO
        </span>
    }
}

export class NumberRangeControl extends SimpleParam<PD.Numeric> {
    onChange = (v: number) => { this.update(v); }
    renderControl() {
        return <Slider value={this.props.value} min={this.props.param.min!} max={this.props.param.max!}
            step={this.props.param.step} onChange={this.onChange} disabled={this.props.isDisabled} />
    }
}

export class TextControl extends SimpleParam<PD.Text> {
    onChange = (e: React.ChangeEvent<HTMLInputElement>) => {
        const value = e.target.value;
        if (value !== this.props.value) {
            this.update(value);
        }
    }

    onKeyPress = (e: React.KeyboardEvent<HTMLInputElement>) => {
        if (!this.props.onEnter) return;
        if ((e.keyCode === 13 || e.charCode === 13)) {
            this.props.onEnter();
        }
    }

    renderControl() {
        const placeholder = this.props.param.label || camelCaseToWords(this.props.name);
        return <input type='text'
            value={this.props.value || ''}
            placeholder={placeholder}
            onChange={this.onChange}
            onKeyPress={this.props.onEnter ? this.onKeyPress : void 0}
            disabled={this.props.isDisabled}
        />;
    }
}

export class SelectControl extends SimpleParam<PD.Select<string | number>> {
    onChange = (e: React.ChangeEvent<HTMLSelectElement>) => {
        if (typeof this.props.param.defaultValue === 'number') {
            this.update(parseInt(e.target.value, 10));
        } else {
            this.update(e.target.value);
        }
    }
    renderControl() {
        return <select value={this.props.value || ''} onChange={this.onChange} disabled={this.props.isDisabled}>
            {!this.props.param.options.some(e => e[0] === this.props.value) && <option key={this.props.value} value={this.props.value}>{`[Invalid] ${this.props.value}`}</option>}
            {this.props.param.options.map(([value, label]) => <option key={value} value={value}>{label}</option>)}
        </select>;
    }
}

export class IntervalControl extends SimpleParam<PD.Interval> {
    onChange = (v: [number, number]) => { this.update(v); }
    renderControl() {
        return <span>interval TODO</span>;
    }
}

export class BoundedIntervalControl extends SimpleParam<PD.Interval> {
    onChange = (v: [number, number]) => { this.update(v); }
    renderControl() {
        return <Slider2 value={this.props.value} min={this.props.param.min!} max={this.props.param.max!}
            step={this.props.param.step} onChange={this.onChange} disabled={this.props.isDisabled} />;
    }
}

let _colors: React.ReactFragment | undefined = void 0;
function ColorOptions() {
    if (_colors) return _colors;
    _colors = <>{Object.keys(ColorNames).map(name =>
        <option key={name} value={(ColorNames as { [k: string]: Color})[name]} style={{ background: `${Color.toStyle((ColorNames as { [k: string]: Color})[name])}` }} >
            {name}
        </option>
    )}</>;
    return _colors;
}

function ColorValueOption(color: Color) {
    return !ColorNamesValueMap.has(color) ? <option key={Color.toHexString(color)} value={color} style={{ background: `${Color.toStyle(color)}` }} >
        {Color.toRgbString(color)}
    </option> : null
}

export class ColorControl extends SimpleParam<PD.Color> {
    onChange = (e: React.ChangeEvent<HTMLSelectElement>) => {
        this.update(Color(parseInt(e.target.value)));
    }

    stripStyle(): React.CSSProperties {
        return {
            background: Color.toStyle(this.props.value),
            position: 'absolute',
            bottom: '0',
            height: '4px',
            right: '0',
            left: '0'
        };
    }

    renderControl() {
        return <div style={{ position: 'relative' }}>
            <select value={this.props.value} onChange={this.onChange}>
                {ColorValueOption(this.props.value)}
                {ColorOptions()}
            </select>
            <div style={this.stripStyle()} />
        </div>;
    }
}

<<<<<<< HEAD
let _colorScales: React.ReactFragment | undefined = void 0;
function ColorScaleOptions() {
    if (_colorScales) return _colorScales;
    _colorScales = <>{ColorListNames.map(name => <option key={name} value={name}>{camelCaseToWords(name)}</option>)}</>;
    return _colorScales;
}
=======
const colorScaleGradient = memoize1((n: ColorListName) => `linear-gradient(to right, ${getColorListFromName(n).map(c => Color.toStyle(c)).join(', ')})`);
>>>>>>> 0081dcb4

export class ColorScaleControl extends SimpleParam<PD.ColorScale<any>> {
    onChange = (e: React.ChangeEvent<HTMLSelectElement>) => { this.update(e.target.value); }

    stripStyle(): React.CSSProperties {
        return {
            background: colorScaleGradient(this.props.value),
            position: 'absolute',
            bottom: '0',
            height: '4px',
            right: '0',
            left: '0'
        };
    }

    renderControl() {
<<<<<<< HEAD
        return <select value={this.props.value || ''} onChange={this.onChange} disabled={this.props.isDisabled} style={{background: `linear-gradient(to right, ${getColorListFromName(this.props.value).map(c => Color.toStyle(c)).join(', ')})`}}>
            {ColorScaleOptions()}
        </select>;
=======
        return <div style={{ position: 'relative' }}>
            <select value={this.props.value || ''} onChange={this.onChange} disabled={this.props.isDisabled}>
                {this.props.param.options.map(([value, label]) => <option key={value} value={value}>{label}</option>)}
            </select>
            <div style={this.stripStyle()} />
        </div>;
>>>>>>> 0081dcb4
    }
}

export class Vec3Control extends SimpleParam<PD.Vec3> {
    // onChange = (e: React.ChangeEvent<HTMLSelectElement>) => {
    //     this.setState({ value: e.target.value });
    //     this.props.onChange(e.target.value);
    // }

    renderControl() {
        return <span>vec3 TODO</span>;
    }
}

export class FileControl extends React.PureComponent<ParamProps<PD.FileParam>> {
    change(value: File) {
        this.props.onChange({ name: this.props.name, param: this.props.param, value });
    }

    onChangeFile = (e: React.ChangeEvent<HTMLInputElement>) => {
        this.change(e.target.files![0]);
    }

    render() {
        const value = this.props.value;

        // return <input disabled={this.props.isDisabled} value={void 0} type='file' multiple={false} />
        return <div className='msp-btn msp-btn-block msp-btn-action msp-loader-msp-btn-file' style={{ marginTop: '1px' }}>
            {value ? value.name : 'Select a file...'} <input disabled={this.props.isDisabled} onChange={this.onChangeFile} type='file' multiple={false} accept={this.props.param.accept} />
        </div>
    }
}

export class MultiSelectControl extends React.PureComponent<ParamProps<PD.MultiSelect<any>>, { isExpanded: boolean }> {
    state = { isExpanded: false }

    change(value: PD.MultiSelect<any>['defaultValue'] ) {
        this.props.onChange({ name: this.props.name, param: this.props.param, value });
    }

    toggle(key: string) {
        return (e: React.MouseEvent<HTMLButtonElement>) => {
            if (this.props.value.indexOf(key) < 0) this.change(this.props.value.concat(key));
            else this.change(this.props.value.filter(v => v !== key));
            e.currentTarget.blur();
        }
    }

    toggleExpanded = (e: React.MouseEvent<HTMLButtonElement>) => {
        this.setState({ isExpanded: !this.state.isExpanded });
        e.currentTarget.blur();
    }

    render() {
        const current = this.props.value;
        const label = this.props.param.label || camelCaseToWords(this.props.name);
        return <>
            <div className='msp-control-row'>
                <span>{label}</span>
                <div>
                    <button onClick={this.toggleExpanded}>
                        {`${current.length} of ${this.props.param.options.length}`}
                    </button>
                </div>
            </div>
            <div className='msp-control-offset' style={{ display: this.state.isExpanded ? 'block' : 'none' }}>
                {this.props.param.options.map(([value, label]) => {
                    const sel = current.indexOf(value) >= 0;
                    return <div key={value} className='msp-row'>
                        <button onClick={this.toggle(value)} disabled={this.props.isDisabled}>
                            <span style={{ float: sel ? 'left' : 'right' }}>{sel ? `✓ ${label}` : `${label} ✗`}</span>
                        </button>
                </div> })}
            </div>
        </>;
    }
}

export class GroupControl extends React.PureComponent<ParamProps<PD.Group<any>>, { isExpanded: boolean }> {
    state = { isExpanded: !!this.props.param.isExpanded }

    change(value: any ) {
        this.props.onChange({ name: this.props.name, param: this.props.param, value });
    }

    onChangeParam: ParamOnChange = e => {
        this.change({ ...this.props.value, [e.name]: e.value });
    }

    toggleExpanded = () => this.setState({ isExpanded: !this.state.isExpanded });

    render() {
        const params = this.props.param.params;
        const label = this.props.param.label || camelCaseToWords(this.props.name);

        const controls = <ParameterControls params={params} onChange={this.onChangeParam} values={this.props.value} onEnter={this.props.onEnter} isDisabled={this.props.isDisabled} />;

        if (this.props.param.isFlat) {
            return controls;
        }

        return <div className='msp-control-group-wrapper'>
            <div className='msp-control-group-header'>
                <button className='msp-btn msp-btn-block' onClick={this.toggleExpanded}>
                    <span className={`msp-icon msp-icon-${this.state.isExpanded ? 'collapse' : 'expand'}`} />
                    {label}
                </button>
            </div>
            {this.state.isExpanded && <div className='msp-control-offset' style={{ display: this.state.isExpanded ? 'block' : 'none' }}>
                {controls}
            </div>
            }
        </div>
    }
}

export class MappedControl extends React.PureComponent<ParamProps<PD.Mapped<any>>> {
    change(value: PD.Mapped<any>['defaultValue'] ) {
        this.props.onChange({ name: this.props.name, param: this.props.param, value });
    }

    onChangeName: ParamOnChange = e => {
        // TODO: Cache values when changing types?
        this.change({ name: e.value, params: this.props.param.map(e.value).defaultValue });
    }

    onChangeParam: ParamOnChange = e => {
        this.change({ name: this.props.value.name, params: e.value });
    }

    render() {
        const value: PD.Mapped<any>['defaultValue'] = this.props.value;
        const param = this.props.param.map(value.name);
        const label = this.props.param.label || camelCaseToWords(this.props.name);
        const Mapped = controlFor(param);

        const select = <SelectControl param={this.props.param.select}
            isDisabled={this.props.isDisabled} onChange={this.onChangeName} onEnter={this.props.onEnter}
            name={label} value={value.name} />

        if (!Mapped) {
            return select;
        }

        return <div>
            {select}
            <Mapped param={param} value={value.params} name={`${label} Properties`} onChange={this.onChangeParam} onEnter={this.props.onEnter} isDisabled={this.props.isDisabled} />
        </div>
    }
}

export class ConvertedControl extends React.PureComponent<ParamProps<PD.Converted<any, any>>> {
    onChange: ParamOnChange = e => {
        this.props.onChange({
            name: this.props.name,
            param: this.props.param,
            value: this.props.param.toValue(e.value)
        });
    }

    render() {
        const value = this.props.param.fromValue(this.props.value);
        const Converted = controlFor(this.props.param.converted);

        if (!Converted) return null;
        return <Converted param={this.props.param.converted} value={value} name={this.props.name} onChange={this.onChange} onEnter={this.props.onEnter} isDisabled={this.props.isDisabled} />
    }
}<|MERGE_RESOLUTION|>--- conflicted
+++ resolved
@@ -15,11 +15,6 @@
 import * as React from 'react';
 import LineGraphComponent from './line-graph/line-graph-component';
 import { Slider, Slider2 } from './slider';
-<<<<<<< HEAD
-import { getColorListFromName, ColorListNames } from 'mol-util/color/scale';
-
-=======
->>>>>>> 0081dcb4
 
 export interface ParameterControlsProps<P extends PD.Params = PD.Params> {
     params: P,
@@ -273,16 +268,7 @@
     }
 }
 
-<<<<<<< HEAD
-let _colorScales: React.ReactFragment | undefined = void 0;
-function ColorScaleOptions() {
-    if (_colorScales) return _colorScales;
-    _colorScales = <>{ColorListNames.map(name => <option key={name} value={name}>{camelCaseToWords(name)}</option>)}</>;
-    return _colorScales;
-}
-=======
 const colorScaleGradient = memoize1((n: ColorListName) => `linear-gradient(to right, ${getColorListFromName(n).map(c => Color.toStyle(c)).join(', ')})`);
->>>>>>> 0081dcb4
 
 export class ColorScaleControl extends SimpleParam<PD.ColorScale<any>> {
     onChange = (e: React.ChangeEvent<HTMLSelectElement>) => { this.update(e.target.value); }
@@ -299,18 +285,12 @@
     }
 
     renderControl() {
-<<<<<<< HEAD
-        return <select value={this.props.value || ''} onChange={this.onChange} disabled={this.props.isDisabled} style={{background: `linear-gradient(to right, ${getColorListFromName(this.props.value).map(c => Color.toStyle(c)).join(', ')})`}}>
-            {ColorScaleOptions()}
-        </select>;
-=======
         return <div style={{ position: 'relative' }}>
             <select value={this.props.value || ''} onChange={this.onChange} disabled={this.props.isDisabled}>
                 {this.props.param.options.map(([value, label]) => <option key={value} value={value}>{label}</option>)}
             </select>
             <div style={this.stripStyle()} />
         </div>;
->>>>>>> 0081dcb4
     }
 }
 
