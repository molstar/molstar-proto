--- conflicted
+++ resolved
@@ -9,10 +9,7 @@
 import { Transform, State } from 'mol-state';
 import { StateAction } from 'mol-state/action';
 import { Canvas3DProps } from 'mol-canvas3d/canvas3d';
-<<<<<<< HEAD
-=======
 import { PluginLayoutStateProps } from './layout';
->>>>>>> ac637b67
 
 export * from './command/base';
 
