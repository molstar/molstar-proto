--- conflicted
+++ resolved
@@ -357,12 +357,8 @@
         let map: any = Object.create(null);
         let strings: string[] = [];
         let accLength = 0;
-<<<<<<< HEAD
-        let offsets = ChunkedArray.create<number>(s => new Int32Array(s), 1, 1024)
-=======
         let offsets = ChunkedArray.create<number>(s => new Int32Array(s), 1,
             Math.min(1024, data.length < 32 ? data.length + 1 : Math.round(data.length / 8) + 1));
->>>>>>> 678701c2
         let output = new Int32Array(data.length);
 
         ChunkedArray.add(offsets, 0);
