/**
 * Copyright (c) 2018 mol* contributors, licensed under MIT, See LICENSE file for more info.
 *
 * @author Alexander Rose <alexander.rose@weirdbyte.de>
 */

import { Vec3 } from 'mol-math/linear-algebra';
import { LinkType } from 'mol-model/structure/model/types';
import { Unit, StructureElement, Structure, Link } from 'mol-model/structure';
<<<<<<< HEAD
import { RangeParam, NumberParam, paramDefaultValues } from 'mol-util/parameter';
=======
import { ParamDefinition as PD } from 'mol-util/param-definition';
>>>>>>> 9c348e05
import { Mesh } from 'mol-geo/geometry/mesh/mesh';
import { MeshBuilder } from 'mol-geo/geometry/mesh/mesh-builder';
import { CylinderProps } from 'mol-geo/primitive/cylinder';
import { addFixedCountDashedCylinder, addCylinder, addDoubleCylinder } from 'mol-geo/geometry/mesh/builder/cylinder';
import { LocationIterator } from 'mol-geo/util/location-iterator';
import { VisualContext } from 'mol-repr';

export const LinkCylinderParams = {
<<<<<<< HEAD
    linkScale: RangeParam('Link Scale', '', 0.4, 0, 1, 0.1),
    linkSpacing: RangeParam('Link Spacing', '', 1, 0, 2, 0.01),
    linkRadius: RangeParam('Link Radius', '', 0.25, 0, 10, 0.05),
    radialSegments: NumberParam('Radial Segments', '', 16, 3, 56, 1),
=======
    sizeTheme: PD.Select<SizeThemeName>('Size Theme', '', 'uniform', SizeThemeOptions),
    sizeValue: PD.Numeric('Size Value', '', 1, 0, 20, 0.1),
    sizeFactor: PD.Numeric('Size Factor', '', 1, 0, 10, 0.1),
    linkScale: PD.Range('Link Scale', '', 0.4, 0, 1, 0.1),
    linkSpacing: PD.Range('Link Spacing', '', 1, 0, 2, 0.01),
    linkRadius: PD.Range('Link Radius', '', 0.25, 0, 10, 0.05),
    radialSegments: PD.Numeric('Radial Segments', '', 16, 3, 56, 1),
>>>>>>> 9c348e05
}
export const DefaultLinkCylinderProps = PD.getDefaultValues(LinkCylinderParams)
export type LinkCylinderProps = typeof DefaultLinkCylinderProps

const tmpShiftV12 = Vec3.zero()
const tmpShiftV13 = Vec3.zero()

/** Calculate 'shift' direction that is perpendiculat to v1 - v2 and goes through v3 */
export function calculateShiftDir (out: Vec3, v1: Vec3, v2: Vec3, v3: Vec3 | null) {
    Vec3.normalize(tmpShiftV12, Vec3.sub(tmpShiftV12, v1, v2))

    if (v3 !== null) {
        Vec3.sub(tmpShiftV13, v1, v3)
    } else {
        Vec3.copy(tmpShiftV13, v1)  // no reference point, use v1
    }
    Vec3.normalize(tmpShiftV13, tmpShiftV13)

    // ensure v13 and v12 are not colinear
    let dp = Vec3.dot(tmpShiftV12, tmpShiftV13)
    if (1 - Math.abs(dp) < 1e-5) {
        Vec3.set(tmpShiftV13, 1, 0, 0)
        dp = Vec3.dot(tmpShiftV12, tmpShiftV13)
        if (1 - Math.abs(dp) < 1e-5) {
            Vec3.set(tmpShiftV13, 0, 1, 0)
            dp = Vec3.dot(tmpShiftV12, tmpShiftV13)
        }
    }

    Vec3.setMagnitude(tmpShiftV12, tmpShiftV12, dp)
    Vec3.sub(tmpShiftV13, tmpShiftV13, tmpShiftV12)
    return Vec3.normalize(out, tmpShiftV13)
}

export interface LinkCylinderMeshBuilderProps {
    linkCount: number
    referencePosition(edgeIndex: number): Vec3 | null
    position(posA: Vec3, posB: Vec3, edgeIndex: number): void
    order(edgeIndex: number): number
    flags(edgeIndex: number): LinkType
    radius(edgeIndex: number): number
}

/**
 * Each edge is included twice to allow for coloring/picking
 * the half closer to the first vertex, i.e. vertex a.
 */
export async function createLinkCylinderMesh(ctx: VisualContext, linkBuilder: LinkCylinderMeshBuilderProps, props: LinkCylinderProps, mesh?: Mesh) {
    const { linkCount, referencePosition, position, order, flags, radius } = linkBuilder

    if (!linkCount) return Mesh.createEmpty(mesh)

    const { linkScale, linkSpacing, radialSegments } = props

    const vertexCountEstimate = radialSegments * 2 * linkCount * 2
    const meshBuilder = MeshBuilder.create(vertexCountEstimate, vertexCountEstimate / 4, mesh)

    const va = Vec3.zero()
    const vb = Vec3.zero()
    const vShift = Vec3.zero()
    const cylinderProps: CylinderProps = { radiusTop: 1, radiusBottom: 1, radialSegments }

    for (let edgeIndex = 0, _eI = linkCount; edgeIndex < _eI; ++edgeIndex) {
        position(va, vb, edgeIndex)

        const linkRadius = radius(edgeIndex)
        const o = order(edgeIndex)
        const f = flags(edgeIndex)
        meshBuilder.setGroup(edgeIndex)

        if (LinkType.is(f, LinkType.Flag.MetallicCoordination) || LinkType.is(f, LinkType.Flag.Hydrogen)) {
            // show metall coordinations and hydrogen bonds with dashed cylinders
            cylinderProps.radiusTop = cylinderProps.radiusBottom = linkRadius / 3
            addFixedCountDashedCylinder(meshBuilder, va, vb, 0.5, 7, cylinderProps)
        } else if (o === 2 || o === 3) {
            // show bonds with order 2 or 3 using 2 or 3 parallel cylinders
            const multiRadius = linkRadius * (linkScale / (0.5 * o))
            const absOffset = (linkRadius - multiRadius) * linkSpacing

            calculateShiftDir(vShift, va, vb, referencePosition(edgeIndex))
            Vec3.setMagnitude(vShift, vShift, absOffset)

            cylinderProps.radiusTop = cylinderProps.radiusBottom = multiRadius

            if (o === 3) addCylinder(meshBuilder, va, vb, 0.5, cylinderProps)
            addDoubleCylinder(meshBuilder, va, vb, 0.5, vShift, cylinderProps)
        } else {
            cylinderProps.radiusTop = cylinderProps.radiusBottom = linkRadius
            addCylinder(meshBuilder, va, vb, 0.5, cylinderProps)
        }

        if (edgeIndex % 10000 === 0 && ctx.runtime.shouldUpdate) {
            await ctx.runtime.update({ message: 'Cylinder mesh', current: edgeIndex, max: linkCount });
        }
    }

    return meshBuilder.getMesh()
}

export namespace LinkIterator {
    export function fromGroup(group: Unit.SymmetryGroup): LocationIterator {
        const unit = group.units[0]
        const groupCount = Unit.isAtomic(unit) ? unit.links.edgeCount * 2 : 0
        const instanceCount = group.units.length
        const location = StructureElement.create()
        const getLocation = (groupIndex: number, instanceIndex: number) => {
            const unit = group.units[instanceIndex]
            location.unit = unit
            location.element = unit.elements[(unit as Unit.Atomic).links.a[groupIndex]]
            return location
        }
        return LocationIterator(groupCount, instanceCount, getLocation)
    }

    export function fromStructure(structure: Structure): LocationIterator {
        const groupCount = structure.links.bondCount
        const instanceCount = 1
        const location = Link.Location()
        const getLocation = (groupIndex: number) => {
            const bond = structure.links.bonds[groupIndex]
            location.aUnit = bond.unitA
            location.aIndex = bond.indexA as StructureElement.UnitIndex
            location.bUnit = bond.unitB
            location.bIndex = bond.indexB as StructureElement.UnitIndex
            return location
        }
        return LocationIterator(groupCount, instanceCount, getLocation, true)
    }
}<|MERGE_RESOLUTION|>--- conflicted
+++ resolved
@@ -7,11 +7,7 @@
 import { Vec3 } from 'mol-math/linear-algebra';
 import { LinkType } from 'mol-model/structure/model/types';
 import { Unit, StructureElement, Structure, Link } from 'mol-model/structure';
-<<<<<<< HEAD
-import { RangeParam, NumberParam, paramDefaultValues } from 'mol-util/parameter';
-=======
 import { ParamDefinition as PD } from 'mol-util/param-definition';
->>>>>>> 9c348e05
 import { Mesh } from 'mol-geo/geometry/mesh/mesh';
 import { MeshBuilder } from 'mol-geo/geometry/mesh/mesh-builder';
 import { CylinderProps } from 'mol-geo/primitive/cylinder';
@@ -20,20 +16,10 @@
 import { VisualContext } from 'mol-repr';
 
 export const LinkCylinderParams = {
-<<<<<<< HEAD
-    linkScale: RangeParam('Link Scale', '', 0.4, 0, 1, 0.1),
-    linkSpacing: RangeParam('Link Spacing', '', 1, 0, 2, 0.01),
-    linkRadius: RangeParam('Link Radius', '', 0.25, 0, 10, 0.05),
-    radialSegments: NumberParam('Radial Segments', '', 16, 3, 56, 1),
-=======
-    sizeTheme: PD.Select<SizeThemeName>('Size Theme', '', 'uniform', SizeThemeOptions),
-    sizeValue: PD.Numeric('Size Value', '', 1, 0, 20, 0.1),
-    sizeFactor: PD.Numeric('Size Factor', '', 1, 0, 10, 0.1),
     linkScale: PD.Range('Link Scale', '', 0.4, 0, 1, 0.1),
     linkSpacing: PD.Range('Link Spacing', '', 1, 0, 2, 0.01),
     linkRadius: PD.Range('Link Radius', '', 0.25, 0, 10, 0.05),
     radialSegments: PD.Numeric('Radial Segments', '', 16, 3, 56, 1),
->>>>>>> 9c348e05
 }
 export const DefaultLinkCylinderProps = PD.getDefaultValues(LinkCylinderParams)
 export type LinkCylinderProps = typeof DefaultLinkCylinderProps
