/**
 * Copyright (c) 2018-2019 mol* contributors, licensed under MIT, See LICENSE file for more info.
 *
 * @author Alexander Rose <alexander.rose@weirdbyte.de>
 */

import { Task } from 'mol-task'
import { Representation, RepresentationContext, RepresentationProvider, RepresentationParamsGetter } from '../representation';
import { Visual, VisualContext } from '../visual';
import { VolumeData } from 'mol-model/volume';
import { Loci, EmptyLoci, isEveryLoci } from 'mol-model/loci';
import { Geometry, GeometryUtils } from 'mol-geo/geometry/geometry';
import { ParamDefinition as PD } from 'mol-util/param-definition';
import { PickingId } from 'mol-geo/geometry/picking';
import { MarkerAction, applyMarkerAction } from 'mol-geo/geometry/marker-data';
import { GraphicsRenderObject, createRenderObject } from 'mol-gl/render-object';
import { Interval } from 'mol-data/int';
import { LocationIterator } from 'mol-geo/util/location-iterator';
import { VisualUpdateState } from 'mol-repr/util';
import { ValueCell } from 'mol-util';
import { Theme, createEmptyTheme } from 'mol-theme/theme';
import { Subject } from 'rxjs';
<<<<<<< HEAD
import { RenderableState } from 'mol-gl/renderable';
import { Mat4 } from 'mol-math/linear-algebra';
=======
import { Mat4 } from 'mol-math/linear-algebra';
import { BaseGeometry } from 'mol-geo/geometry/base';
import { createIdentityTransform } from 'mol-geo/geometry/transform-data';
import { ColorTheme } from 'mol-theme/color';
import { createColors } from 'mol-geo/geometry/color-data';
import { createSizes } from 'mol-geo/geometry/size-data';
>>>>>>> ac637b67

export interface VolumeVisual<P extends VolumeParams> extends Visual<VolumeData, P> { }

function createVolumeRenderObject<G extends Geometry>(volume: VolumeData, geometry: G, locationIt: LocationIterator, theme: Theme, props: PD.Values<Geometry.Params<G>>) {
    const { createValues, createRenderableState } = Geometry.getUtils(geometry)
    const transform = createIdentityTransform()
    const values = createValues(geometry, transform, locationIt, theme, props)
    const state = createRenderableState(props)
    return createRenderObject(geometry.kind, values, state)
}

interface VolumeVisualBuilder<P extends VolumeParams, G extends Geometry> {
    defaultProps: PD.Values<P>
    createGeometry(ctx: VisualContext, volume: VolumeData, theme: Theme, props: PD.Values<P>, geometry?: G): Promise<G> | G
    createLocationIterator(volume: VolumeData): LocationIterator
    getLoci(pickingId: PickingId, id: number): Loci
    mark(loci: Loci, apply: (interval: Interval) => boolean): boolean
    setUpdateState(state: VisualUpdateState, newProps: PD.Values<P>, currentProps: PD.Values<P>, newTheme: Theme, currentTheme: Theme): void
}

interface VolumeVisualGeometryBuilder<P extends VolumeParams, G extends Geometry> extends VolumeVisualBuilder<P, G> {
    geometryUtils: GeometryUtils<G>
}

export function VolumeVisual<G extends Geometry, P extends VolumeParams & Geometry.Params<G>>(builder: VolumeVisualGeometryBuilder<P, G>): VolumeVisual<P> {
    const { defaultProps, createGeometry, createLocationIterator, getLoci, mark, setUpdateState } = builder
    const { updateValues, updateBoundingSphere, updateRenderableState } = builder.geometryUtils
    const updateState = VisualUpdateState.create()

    let renderObject: GraphicsRenderObject | undefined

    let newProps: PD.Values<P>
    let newTheme: Theme
    let newVolume: VolumeData

    let currentProps: PD.Values<P> = Object.assign({}, defaultProps)
    let currentTheme: Theme = createEmptyTheme()
    let currentVolume: VolumeData

    let geometry: G
    let locationIt: LocationIterator

    function prepareUpdate(theme: Theme, props: Partial<PD.Values<P>>, volume: VolumeData) {
        if (!volume && !currentVolume) {
            throw new Error('missing volume')
        }

        newProps = Object.assign({}, currentProps, props)
        newTheme = theme
        newVolume = volume

        VisualUpdateState.reset(updateState)

        if (!renderObject) {
            updateState.createNew = true
        } else if (!currentVolume || !VolumeData.areEquivalent(newVolume, currentVolume)) {
            updateState.createNew = true
        }

        if (updateState.createNew) {
            updateState.createGeometry = true
            return
        }

        setUpdateState(updateState, newProps, currentProps, newTheme, currentTheme)

        if (!ColorTheme.areEqual(theme.color, currentTheme.color)) updateState.updateColor = true

        if (updateState.createGeometry) {
            updateState.updateColor = true
        }
    }

    function update(newGeometry?: G) {
        if (updateState.createNew) {
            locationIt = createLocationIterator(newVolume)
            if (newGeometry) {
                renderObject = createVolumeRenderObject(newVolume, newGeometry, locationIt, newTheme, newProps)
            } else {
                throw new Error('expected geometry to be given')
            }
        } else {
            if (!renderObject) {
                throw new Error('expected renderObject to be available')
            }

            locationIt.reset()

            if (updateState.createGeometry) {
                if (newGeometry) {
                    ValueCell.update(renderObject.values.drawCount, Geometry.getDrawCount(newGeometry))
                    updateBoundingSphere(renderObject.values, newGeometry)
                } else {
                    throw new Error('expected geometry to be given')
                }
            }

            if (updateState.updateSize) {
                // not all geometries have size data, so check here
                if ('uSize' in renderObject.values) {
                    createSizes(locationIt, newTheme.size, renderObject.values)
                }
            }

            if (updateState.updateColor) {
                createColors(locationIt, newTheme.color, renderObject.values)
            }

            updateValues(renderObject.values, newProps)
            updateRenderableState(renderObject.state, newProps)
        }

        currentProps = newProps
        currentTheme = newTheme
        currentVolume = newVolume
        if (newGeometry) geometry = newGeometry
    }

    return {
        get groupCount() { return locationIt ? locationIt.count : 0 },
        get renderObject () { return renderObject },
        async createOrUpdate(ctx: VisualContext, theme: Theme, props: Partial<PD.Values<P>> = {}, volume?: VolumeData) {
            prepareUpdate(theme, props, volume || currentVolume)
            if (updateState.createGeometry) {
                const newGeometry = createGeometry(ctx, newVolume, newTheme, newProps, geometry)
                return newGeometry instanceof Promise ? newGeometry.then(update) : update(newGeometry)
            } else {
                update()
            }
        },
        getLoci(pickingId: PickingId) {
            return renderObject ? getLoci(pickingId, renderObject.id) : EmptyLoci
        },
        mark(loci: Loci, action: MarkerAction) {
            if (!renderObject) return false
            const { tMarker } = renderObject.values
            const { groupCount, instanceCount } = locationIt

            function apply(interval: Interval) {
                const start = Interval.start(interval)
                const end = Interval.end(interval)
                return applyMarkerAction(tMarker.ref.value.array, start, end, action)
            }

            let changed = false
            if (isEveryLoci(loci)) {
                changed = apply(Interval.ofBounds(0, groupCount * instanceCount))
            } else {
                changed = mark(loci, apply)
            }
            if (changed) {
                ValueCell.update(tMarker, tMarker.ref.value)
            }
            return changed
        },
<<<<<<< HEAD
        setVisibility(value: boolean) {
            Visual.setVisibility(renderObject, value)
        },
        setPickable(value: boolean) {
            Visual.setPickable(renderObject, value)
        },
        setTransform(value: Mat4) {
            Visual.setTransform(renderObject, value)
=======
        setVisibility(visible: boolean) {
            Visual.setVisibility(renderObject, visible)
        },
        setPickable(pickable: boolean) {
            Visual.setPickable(renderObject, pickable)
        },
        setTransform(matrix?: Mat4, instanceMatrices?: Float32Array | null) {
            Visual.setTransform(renderObject, matrix, instanceMatrices)
>>>>>>> ac637b67
        },
        destroy() {
            // TODO
            renderObject = undefined
        }
    }
}

export interface VolumeRepresentation<P extends VolumeParams> extends Representation<VolumeData, P> { }

export type VolumeRepresentationProvider<P extends VolumeParams> = RepresentationProvider<VolumeData, P, Representation.State>

//

export const VolumeParams = {
    ...BaseGeometry.Params,
}
export type VolumeParams = typeof VolumeParams

export function VolumeRepresentation<P extends VolumeParams>(label: string, ctx: RepresentationContext, getParams: RepresentationParamsGetter<VolumeData, P>, visualCtor: () => VolumeVisual<P>): VolumeRepresentation<P> {
    let version = 0
    const updated = new Subject<number>()
    const renderObjects: GraphicsRenderObject[] = []
    const _state = Representation.createState()
    let visual: VolumeVisual<P> | undefined

    let _volume: VolumeData
    let _params: P
    let _props: PD.Values<P>
    let _theme = createEmptyTheme()

    function createOrUpdate(props: Partial<PD.Values<P>> = {}, volume?: VolumeData) {
        if (volume && volume !== _volume) {
            _params = getParams(ctx, volume)
            _volume = volume
            if (!_props) _props = PD.getDefaultValues(_params)
        }
        _props = Object.assign({}, _props, props)

        return Task.create('Creating or updating VolumeRepresentation', async runtime => {
            if (!visual) visual = visualCtor()
            const promise = visual.createOrUpdate({ webgl: ctx.webgl, runtime }, _theme, _props, volume)
            if (promise) await promise
            // update list of renderObjects
            renderObjects.length = 0
            if (visual && visual.renderObject) renderObjects.push(visual.renderObject)
            // increment version
            updated.next(version++)
        });
    }

    function getLoci(pickingId: PickingId) {
        return visual ? visual.getLoci(pickingId) : EmptyLoci
    }

    function mark(loci: Loci, action: MarkerAction) {
        return visual ? visual.mark(loci, action) : false
    }

    function setState(state: Partial<Representation.State>) {
        if (state.visible !== undefined && visual) visual.setVisibility(state.visible)
        if (state.pickable !== undefined && visual) visual.setPickable(state.pickable)
        if (state.transform !== undefined && visual) visual.setTransform(state.transform)

        Representation.updateState(_state, state)
    }

    function setTheme(theme: Theme) {
        _theme = theme
    }

    function destroy() {
        if (visual) visual.destroy()
    }

    return {
        label,
        get groupCount() {
            return visual ? visual.groupCount : 0
        },
        get props () { return _props },
        get params() { return _params },
        get state() { return _state },
        get theme() { return _theme },
        renderObjects,
        updated,
        createOrUpdate,
        setState,
        setTheme,
        getLoci,
        mark,
        destroy
    }
}<|MERGE_RESOLUTION|>--- conflicted
+++ resolved
@@ -20,17 +20,12 @@
 import { ValueCell } from 'mol-util';
 import { Theme, createEmptyTheme } from 'mol-theme/theme';
 import { Subject } from 'rxjs';
-<<<<<<< HEAD
-import { RenderableState } from 'mol-gl/renderable';
-import { Mat4 } from 'mol-math/linear-algebra';
-=======
 import { Mat4 } from 'mol-math/linear-algebra';
 import { BaseGeometry } from 'mol-geo/geometry/base';
 import { createIdentityTransform } from 'mol-geo/geometry/transform-data';
 import { ColorTheme } from 'mol-theme/color';
 import { createColors } from 'mol-geo/geometry/color-data';
 import { createSizes } from 'mol-geo/geometry/size-data';
->>>>>>> ac637b67
 
 export interface VolumeVisual<P extends VolumeParams> extends Visual<VolumeData, P> { }
 
@@ -186,16 +181,6 @@
             }
             return changed
         },
-<<<<<<< HEAD
-        setVisibility(value: boolean) {
-            Visual.setVisibility(renderObject, value)
-        },
-        setPickable(value: boolean) {
-            Visual.setPickable(renderObject, value)
-        },
-        setTransform(value: Mat4) {
-            Visual.setTransform(renderObject, value)
-=======
         setVisibility(visible: boolean) {
             Visual.setVisibility(renderObject, visible)
         },
@@ -204,7 +189,6 @@
         },
         setTransform(matrix?: Mat4, instanceMatrices?: Float32Array | null) {
             Visual.setTransform(renderObject, matrix, instanceMatrices)
->>>>>>> ac637b67
         },
         destroy() {
             // TODO
