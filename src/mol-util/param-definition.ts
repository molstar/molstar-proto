/**
 * Copyright (c) 2018 mol* contributors, licensed under MIT, See LICENSE file for more info.
 *
 * @author Alexander Rose <alexander.rose@weirdbyte.de>
 * @author David Sehnal <david.sehnal@gmail.com>
 */

import { Color as ColorData } from './color';
import { shallowClone, shallowEqual } from 'mol-util';
import { Vec2 } from 'mol-math/linear-algebra';
<<<<<<< HEAD
import { deepClone } from './object';
=======
import { camelCaseToWords } from './string';
>>>>>>> c3df0b51

export namespace ParamDefinition {
    export interface Info {
        label?: string
        description?: string
    }

    function setInfo<T extends Info>(param: T, info?: Info): T {
        if (!info) return param;
        if (info.description) param.description = info.description;
        if (info.label) param.label = info.label;
        return param;
    }

    export interface Base<T> extends Info {
        defaultValue: T
    }

    export interface Value<T> extends Base<T> {
        type: 'value'
    }
    export function Value<T>(defaultValue: T, info?: Info): Value<T> {
        return setInfo<Value<T>>({ type: 'value', defaultValue }, info);
    }

    export interface Select<T extends string> extends Base<T> {
        type: 'select'
        /** array of (value, label) tuples */
        options: [T, string][]
    }
    export function Select<T extends string>(defaultValue: T, options: [T, string][], info?: Info): Select<T> {
        return setInfo<Select<T>>({ type: 'select', defaultValue, options }, info)
    }

    export interface MultiSelect<E extends string, T = E[]> extends Base<T> {
        type: 'multi-select'
        /** array of (value, label) tuples */
        options: [E, string][]
    }
    export function MultiSelect<E extends string, T = E[]>(defaultValue: T, options: [E, string][], info?: Info): MultiSelect<E, T> {
        return setInfo<MultiSelect<E, T>>({ type: 'multi-select', defaultValue, options }, info)
    }

    export interface Boolean extends Base<boolean> {
        type: 'boolean'
    }
    export function Boolean(defaultValue: boolean, info?: Info): Boolean {
        return setInfo<Boolean>({ type: 'boolean', defaultValue }, info)
    }

    export interface Text extends Base<string> {
        type: 'text'
    }
    export function Text(defaultValue: string = '', info?: Info): Text {
        return setInfo<Text>({ type: 'text', defaultValue }, info)
    }

    export interface Color extends Base<ColorData> {
        type: 'color'
    }
    export function Color(defaultValue: ColorData, info?: Info): Color {
        return setInfo<Color>({ type: 'color', defaultValue }, info)
    }

    export interface Numeric extends Base<number> {
        type: 'number'
        /** If given treat as a range. */
        min?: number
        /** If given treat as a range. */
        max?: number
        /**
         * If given treat as a range.
         * If an `integer` parse value with parseInt, otherwise use parseFloat.
         */
        step?: number
    }
    export function Numeric(defaultValue: number, range?: { min?: number, max?: number, step?: number }, info?: Info): Numeric {
        return setInfo<Numeric>(setRange({ type: 'number', defaultValue }, range), info)
    }
    function setRange(p: Numeric, range?: { min?: number, max?: number, step?: number }) {
        if (!range) return p;
        if (typeof range.min !== 'undefined') p.min = range.min;
        if (typeof range.max !== 'undefined') p.max = range.max;
        if (typeof range.step !== 'undefined') p.step = range.step;
        return p;
    }

    export interface Interval extends Base<[number, number]> {
        type: 'interval'
    }
    export function Interval(defaultValue: [number, number], info?: Info): Interval {
        return setInfo<Interval>({ type: 'interval', defaultValue }, info)
    }

    export interface LineGraph extends Base<Vec2[]> {
        type: 'line-graph'
    }
    export function LineGraph(defaultValue: Vec2[], info?: Info): LineGraph {
        return setInfo<LineGraph>({ type: 'line-graph', defaultValue }, info)
    }

    export interface Group<T> extends Base<T> {
        type: 'group',
        params: Params
    }
<<<<<<< HEAD
    export function Group<P extends Params>(params: P, info: Info = {}): Group<Values<P>> {
        return { type: 'group', defaultValue: getDefaultValues(params) as any, params, ...info };
=======
    export function Group<P extends Params>(params: P, info?: Info): Group<Values<P>> {
        return setInfo<Group<Values<P>>>({ type: 'group', defaultValue: getDefaultValues(params) as any, params }, info);
>>>>>>> c3df0b51
    }

    export interface NamedParams<T = any> { name: string, params: T }
    export interface Mapped<T> extends Base<NamedParams<T>> {
        type: 'mapped',
        select: Select<string>,
        map(name: string): Any
    }
    export function Mapped<T>(defaultKey: string, names: [string, string][], map: Mapped<T>['map'], info?: Info): Mapped<T> {
        return setInfo<Mapped<T>>({
            type: 'mapped',
            defaultValue: { name: defaultKey, params: map(defaultKey).defaultValue as any },
            select: Select<string>(defaultKey, names, info),
            map }, info);
    }

    export interface Converted<T, C> extends Base<C> {
        type: 'converted',
<<<<<<< HEAD
        param: Base<C>,
        /** converts from prop value to display value */
=======
        convertedControl: Any,
>>>>>>> c3df0b51
        fromValue(v: T): C,
        /** converts from display value to prop value */
        toValue(v: C): T
    }
<<<<<<< HEAD
    export function Converted<T, C>(param: Base<C>, fromValue: Converted<T, C>['fromValue'], toValue: Converted<T, C>['toValue']): Converted<T, C> {
        return { type: 'converted', param, defaultValue: param.defaultValue, fromValue, toValue, label: param.label, description: param.description };
=======
    export function Converted<T, C extends Any>(defaultValue: T, convertedControl: C, fromValue: (v: T) => C, toValue: (v: C) => T, info?: Info): Converted<T, C> {
        return setInfo<Converted<T, C>>({ type: 'converted', defaultValue, convertedControl, fromValue, toValue }, info);
>>>>>>> c3df0b51
    }

    export type Any = Value<any> | Select<any> | MultiSelect<any> | Boolean | Text | Color | Numeric | Interval | LineGraph | Group<any> | Mapped<any> | Converted<any, any>

    export type Params = { [k: string]: Any }
    export type Values<T extends Params> = { [k in keyof T]: T[k]['defaultValue'] }

    export function getDefaultValues<T extends Params>(params: T) {
        const d: { [k: string]: any } = {}
        Object.keys(params).forEach(k => d[k] = params[k].defaultValue)
        return d as Values<T>
    }

    export function clone<P extends Params>(params: P): P {
        return deepClone(params)
    }

    /**
     * List of [error text, pathToValue]
     * i.e. ['Missing Nested Id', ['group1', 'id']]
     */
    export type ParamErrors = [string, string | string[]][]

    export function validate(params: Params, values: any): ParamErrors | undefined {
        // TODO
        return void 0;
    }

    export function areEqual(params: Params, a: any, b: any): boolean {
        if (a === b) return true;
        if (!a) return !b;
        if (!b) return !a;

        if (typeof a !== 'object' || typeof b !== 'object') return false;
        for (const k of Object.keys(params)) {
            if (!isParamEqual(params[k], a[k], b[k])) return false;
        }
        return true;
    }

    function isParamEqual(p: Any, a: any, b: any): boolean {
        if (a === b) return true;
        if (!a) return !b;
        if (!b) return !a;

        if (p.type === 'group') {
            return areEqual(p.params, a, b);
        } else if (p.type === 'mapped') {
            const u = a as NamedParams, v = b as NamedParams;
            if (!u) return !v;
            if (!u || !v) return false;
            if (u.name !== v.name) return false;
            const map = p.map(u.name);
            return isParamEqual(map, u.params, v.params);
        } else if (p.type === 'interval') {
            return a[0] === b[0] && a[1] === b[1];
        } else if (p.type === 'line-graph') {
            const u = a as LineGraph['defaultValue'], v = b as LineGraph['defaultValue'];
            if (u.length !== v.length) return false;
            for (let i = 0, _i = u.length; i < _i; i++) {
                if (!Vec2.areEqual(u[i], v[i])) return false;
            }
            return true;
        } else if (typeof a === 'object' && typeof b === 'object') {
            return shallowEqual(a, b);
        }

        // a === b was checked at the top.
        return false;
    }
}<|MERGE_RESOLUTION|>--- conflicted
+++ resolved
@@ -6,13 +6,9 @@
  */
 
 import { Color as ColorData } from './color';
-import { shallowClone, shallowEqual } from 'mol-util';
+import { shallowEqual } from 'mol-util';
 import { Vec2 } from 'mol-math/linear-algebra';
-<<<<<<< HEAD
 import { deepClone } from './object';
-=======
-import { camelCaseToWords } from './string';
->>>>>>> c3df0b51
 
 export namespace ParamDefinition {
     export interface Info {
@@ -118,13 +114,8 @@
         type: 'group',
         params: Params
     }
-<<<<<<< HEAD
-    export function Group<P extends Params>(params: P, info: Info = {}): Group<Values<P>> {
-        return { type: 'group', defaultValue: getDefaultValues(params) as any, params, ...info };
-=======
     export function Group<P extends Params>(params: P, info?: Info): Group<Values<P>> {
         return setInfo<Group<Values<P>>>({ type: 'group', defaultValue: getDefaultValues(params) as any, params }, info);
->>>>>>> c3df0b51
     }
 
     export interface NamedParams<T = any> { name: string, params: T }
@@ -141,25 +132,16 @@
             map }, info);
     }
 
-    export interface Converted<T, C> extends Base<C> {
+    export interface Converted<T, C> extends Base<T> {
         type: 'converted',
-<<<<<<< HEAD
-        param: Base<C>,
+        convertedControl: Any,
         /** converts from prop value to display value */
-=======
-        convertedControl: Any,
->>>>>>> c3df0b51
         fromValue(v: T): C,
         /** converts from display value to prop value */
         toValue(v: C): T
     }
-<<<<<<< HEAD
-    export function Converted<T, C>(param: Base<C>, fromValue: Converted<T, C>['fromValue'], toValue: Converted<T, C>['toValue']): Converted<T, C> {
-        return { type: 'converted', param, defaultValue: param.defaultValue, fromValue, toValue, label: param.label, description: param.description };
-=======
     export function Converted<T, C extends Any>(defaultValue: T, convertedControl: C, fromValue: (v: T) => C, toValue: (v: C) => T, info?: Info): Converted<T, C> {
         return setInfo<Converted<T, C>>({ type: 'converted', defaultValue, convertedControl, fromValue, toValue }, info);
->>>>>>> c3df0b51
     }
 
     export type Any = Value<any> | Select<any> | MultiSelect<any> | Boolean | Text | Color | Numeric | Interval | LineGraph | Group<any> | Mapped<any> | Converted<any, any>
