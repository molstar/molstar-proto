--- conflicted
+++ resolved
@@ -4,11 +4,7 @@
  * @author David Sehnal <david.sehnal@gmail.com>
  */
 
-<<<<<<< HEAD
-import { GroFile as GroFile } from 'mol-io/reader/gro/schema'
-=======
 // import { File as GroFile } from 'mol-io/reader/gro/schema'
->>>>>>> 69b5202f
 import { mmCIF_Database } from 'mol-io/reader/cif/schema/mmcif'
 
 type Format =
