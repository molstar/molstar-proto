/**
 * Copyright (c) 2018 mol* contributors, licensed under MIT, See LICENSE file for more info.
 *
 * @author Alexander Rose <alexander.rose@weirdbyte.de>
 */

import { ElementGroup, ElementSet, Structure, Unit } from 'mol-model/structure';
import { EquivalenceClasses } from 'mol-data/util';
import { OrderedSet } from 'mol-data/int'
import { Task } from 'mol-task'
import { RenderObject } from 'mol-gl/scene';

export interface RepresentationProps {

}

export interface UnitsRepresentation<Props> {
    renderObjects: ReadonlyArray<RenderObject>,
    create: (units: ReadonlyArray<Unit>, elementGroup: ElementGroup, props: Props) => Task<void>,
    update: (props: RepresentationProps) => boolean,
}

export interface StructureRepresentation<Props> {
    renderObjects: ReadonlyArray<RenderObject>,
    create: (structure: Structure, props?: Props) => Task<void>,
    update: (elements: ElementSet, props: Props) => boolean
}

export function StructureRepresentation<Props>(reprCtor: () => UnitsRepresentation<Props>): StructureRepresentation<Props> {
    const renderObjects: RenderObject[] = []
    const unitReprs: UnitsRepresentation<Props>[] = []

<<<<<<< HEAD
    return {
        renderObjects,
        create(structure: Structure, props: Props = {} as Props) {
            return Task.create('StructureRepresentation', async ctx => {
                const { elements, units } = structure;
                const uniqueGroups = EquivalenceClasses<number, ElementGroup>(
                    ElementGroup.hashCode,
                    (a, b) => {
                        console.log(units, a.id, b.id)
                        return units[a.id].model.id === units[b.id].model.id && OrderedSet.areEqual(a.elements, b.elements)
                    }
                );

                for (let i = 0, _i = ElementSet.unitCount(elements); i < _i; i++) {
                    const group = ElementSet.unitGetByIndex(elements, i);
                    uniqueGroups.add(i, group);
                    console.log(i, group)
                }
=======
            const { elements, units } = structure;
            const uniqueGroups = EquivalenceClasses<number, ElementGroup>(
                ElementGroup.hashCode,
                (a, b) => units[a.key].model.id === units[b.key].model.id && OrderedSet.areEqual(a.elements, b.elements));

            for (let i = 0, _i = ElementSet.unitCount(elements); i < _i; i++) {
                const group = ElementSet.unitGetByIndex(elements, i);
                uniqueGroups.add(group.key, group);
>>>>>>> 22190c17

                for (let i = 0, _i = uniqueGroups.groups.length; i < _i; i++) {
                    const groupUnits: Unit[] = []
                    const group = uniqueGroups.groups[i]
                    // console.log('group', i)
                    for (let j = 0, _j = group.length; j < _j; j++) {
                        groupUnits.push(units[group[j]])
                        // console.log(units[group[j]].operator.matrix)
                    }
                    const elementGroup = ElementSet.unitGetByIndex(elements, group[0])
                    const repr = reprCtor()
                    unitReprs.push(repr)
                    await ctx.update({ message: 'Building units...', current: i, max: _i });
                    await ctx.runChild(repr.create(groupUnits, elementGroup, props));
                    renderObjects.push(...repr.renderObjects)
                }

                // console.log(ElementSet.unitCount(elements))
                // console.log(uniqueGroups)

                // console.log({ elements, units })

                // const repr = reprCtor()
                // unitReprs.push(repr)
                // await ctx.update('Building units...');
                // await ctx.runChild(repr.create(units, elements, props));
                // renderObjects.push(...repr.renderObjects)
            });
        },
        update(elements: ElementSet, props: RepresentationProps) {
            // TODO check model.id, conformation.id, unit.id, elementGroup(.hashCode/.areEqual)
            return false
        }
    }
}<|MERGE_RESOLUTION|>--- conflicted
+++ resolved
@@ -30,35 +30,21 @@
     const renderObjects: RenderObject[] = []
     const unitReprs: UnitsRepresentation<Props>[] = []
 
-<<<<<<< HEAD
     return {
         renderObjects,
         create(structure: Structure, props: Props = {} as Props) {
             return Task.create('StructureRepresentation', async ctx => {
                 const { elements, units } = structure;
-                const uniqueGroups = EquivalenceClasses<number, ElementGroup>(
-                    ElementGroup.hashCode,
-                    (a, b) => {
-                        console.log(units, a.id, b.id)
-                        return units[a.id].model.id === units[b.id].model.id && OrderedSet.areEqual(a.elements, b.elements)
-                    }
+                const uniqueGroups = EquivalenceClasses<number, { unit: Unit, group: ElementGroup }>(
+                    ({ unit, group }) => ElementGroup.hashCode(group),
+                    (a, b) => a.unit.model.id === b.unit.model.id && OrderedSet.areEqual(a.group.elements, b.group.elements)
                 );
 
                 for (let i = 0, _i = ElementSet.unitCount(elements); i < _i; i++) {
                     const group = ElementSet.unitGetByIndex(elements, i);
-                    uniqueGroups.add(i, group);
-                    console.log(i, group)
+                    const unitId = ElementSet.unitGetId(elements, i);
+                    uniqueGroups.add(unitId, { unit: units[unitId], group });
                 }
-=======
-            const { elements, units } = structure;
-            const uniqueGroups = EquivalenceClasses<number, ElementGroup>(
-                ElementGroup.hashCode,
-                (a, b) => units[a.key].model.id === units[b.key].model.id && OrderedSet.areEqual(a.elements, b.elements));
-
-            for (let i = 0, _i = ElementSet.unitCount(elements); i < _i; i++) {
-                const group = ElementSet.unitGetByIndex(elements, i);
-                uniqueGroups.add(group.key, group);
->>>>>>> 22190c17
 
                 for (let i = 0, _i = uniqueGroups.groups.length; i < _i; i++) {
                     const groupUnits: Unit[] = []
@@ -66,7 +52,6 @@
                     // console.log('group', i)
                     for (let j = 0, _j = group.length; j < _j; j++) {
                         groupUnits.push(units[group[j]])
-                        // console.log(units[group[j]].operator.matrix)
                     }
                     const elementGroup = ElementSet.unitGetByIndex(elements, group[0])
                     const repr = reprCtor()
