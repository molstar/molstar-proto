--- conflicted
+++ resolved
@@ -57,10 +57,7 @@
     const m4 = Mat4.identity()
     Mat4.toArray(m4, aTransform.ref.value, 0)
     const transform = ValueCell.create(new Float32Array(aTransform.ref.value))
-<<<<<<< HEAD
-=======
     const extraTransform = ValueCell.create(new Float32Array(aTransform.ref.value))
->>>>>>> ac637b67
 
     const boundingSphere = ValueCell.create(Sphere3D.create(Vec3.zero(), 2))
     const invariantBoundingSphere = ValueCell.create(Sphere3D.create(Vec3.zero(), 2))
@@ -82,13 +79,9 @@
 
         drawCount: ValueCell.create(3),
         instanceCount: ValueCell.create(1),
-<<<<<<< HEAD
-        transform,
-=======
         matrix: ValueCell.create(m4),
         transform,
         extraTransform,
->>>>>>> ac637b67
         boundingSphere,
         invariantBoundingSphere,
 
