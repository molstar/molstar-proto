/**
 * Copyright (c) 2018 mol* contributors, licensed under MIT, See LICENSE file for more info.
 *
 * @author Alexander Rose <alexander.rose@weirdbyte.de>
 */

import { Sphere3D } from 'mol-math/geometry'
<<<<<<< HEAD
import { Mat4, Vec3 } from 'mol-math/linear-algebra'
=======
import { Vec3 } from 'mol-math/linear-algebra'
>>>>>>> ac637b67
import { BoundaryHelper } from 'mol-math/geometry/boundary-helper';

export function calculateTextureInfo (n: number, itemSize: number) {
    const sqN = Math.sqrt(n)
    let width = Math.ceil(sqN)
    width = width + (itemSize - (width % itemSize)) % itemSize
    const height = width > 0 ? Math.ceil(n / width) : 0
    return { width, height, length: width * height * itemSize }
}

export interface TextureImage<T extends Uint8Array | Float32Array> {
    readonly array: T
    readonly width: number
    readonly height: number
}

export interface TextureVolume<T extends Uint8Array | Float32Array> {
    readonly array: T
    readonly width: number
    readonly height: number
    readonly depth: number
}

export function createTextureImage(n: number, itemSize: number): TextureImage<Uint8Array> {
    const { length, width, height } = calculateTextureInfo(n, itemSize)
    return { array: new Uint8Array(length), width, height }
}

<<<<<<< HEAD
//

const m = Mat4.zero()
=======
export function printTextureImage(textureImage: TextureImage<any>, scale = 1) {
    const { array, width, height } = textureImage
    const itemSize = array.length / (width * height)
    const data = new Uint8ClampedArray(width * height * 4)
    if (itemSize === 1) {
        for (let y = 0; y < height; ++y) {
            for (let x = 0; x < width; ++x) {
                data[(y * width + x) * 4 + 3] = array[y * width + x]
            }
        }
    } else if (itemSize === 4) {
        data.set(array)
    } else {
        console.warn(`itemSize '${itemSize}' not supported`)
    }
    return printImageData(new ImageData(data, width, height), scale)
}

export function printImageData(imageData: ImageData, scale = 1) {
    const canvas = document.createElement('canvas')
    canvas.width = imageData.width
    canvas.height = imageData.height
    const ctx = canvas.getContext('2d')
    if (!ctx) throw new Error('Could not create canvas 2d context')
    ctx.putImageData(imageData, 0, 0)
    canvas.toBlob(imgBlob => {
        const objectURL = window.URL.createObjectURL(imgBlob)
        const img = document.createElement('img')
        img.src = objectURL
        img.style.width = imageData.width * scale + 'px'
        img.style.height = imageData.height * scale + 'px'
        img.style.position = 'absolute'
        img.style.top = '0px'
        img.style.left = '0px'
        img.style.border = 'solid grey'
        document.body.appendChild(img)
    }, 'image/png')
}

//

>>>>>>> ac637b67
const v = Vec3.zero()
const boundaryHelper = new BoundaryHelper()

export function calculateInvariantBoundingSphere(position: Float32Array, positionCount: number): Sphere3D {
    boundaryHelper.reset(0)
    for (let i = 0, _i = positionCount * 3; i < _i; i += 3) {
        Vec3.fromArray(v, position, i)
        boundaryHelper.boundaryStep(v, 0)
    }
    boundaryHelper.finishBoundaryStep()
    for (let i = 0, _i = positionCount * 3; i < _i; i += 3) {
        Vec3.fromArray(v, position, i)
        boundaryHelper.extendStep(v, 0)
    }
    return boundaryHelper.getSphere()
}

export function calculateTransformBoundingSphere(invariantBoundingSphere: Sphere3D, transform: Float32Array, transformCount: number): Sphere3D {
    const { center, radius } = invariantBoundingSphere
    boundaryHelper.reset(0)
    for (let i = 0, _i = transformCount; i < _i; ++i) {
<<<<<<< HEAD
        Vec3.transformMat4(v, center, Mat4.fromArray(m, transform, i * 16))
=======
        Vec3.transformMat4Offset(v, center, transform, 0, 0, i * 16)
>>>>>>> ac637b67
        boundaryHelper.boundaryStep(v, radius)
    }
    boundaryHelper.finishBoundaryStep()
    for (let i = 0, _i = transformCount; i < _i; ++i) {
<<<<<<< HEAD
        Vec3.transformMat4(v, center, Mat4.fromArray(m, transform, i * 16))
=======
        Vec3.transformMat4Offset(v, center, transform, 0, 0, i * 16)
>>>>>>> ac637b67
        boundaryHelper.extendStep(v, radius)
    }
    return boundaryHelper.getSphere()
}

<<<<<<< HEAD
export function calculateBoundingSphere(position: Float32Array, positionCount: number, transform: Float32Array, transformCount: number): { boundingSphere: Sphere3D, invariantBoundingSphere: Sphere3D } {
    const invariantBoundingSphere = calculateInvariantBoundingSphere(position, positionCount)
    const boundingSphere = calculateTransformBoundingSphere(invariantBoundingSphere, transform, transformCount)
=======
export function calculateBoundingSphere(position: Float32Array, positionCount: number, transform: Float32Array, transformCount: number, padding = 0): { boundingSphere: Sphere3D, invariantBoundingSphere: Sphere3D } {
    const invariantBoundingSphere = calculateInvariantBoundingSphere(position, positionCount)
    const boundingSphere = calculateTransformBoundingSphere(invariantBoundingSphere, transform, transformCount)
    Sphere3D.expand(boundingSphere, boundingSphere, padding)
    Sphere3D.expand(invariantBoundingSphere, invariantBoundingSphere, padding)
>>>>>>> ac637b67
    return { boundingSphere, invariantBoundingSphere }
}<|MERGE_RESOLUTION|>--- conflicted
+++ resolved
@@ -5,11 +5,7 @@
  */
 
 import { Sphere3D } from 'mol-math/geometry'
-<<<<<<< HEAD
-import { Mat4, Vec3 } from 'mol-math/linear-algebra'
-=======
 import { Vec3 } from 'mol-math/linear-algebra'
->>>>>>> ac637b67
 import { BoundaryHelper } from 'mol-math/geometry/boundary-helper';
 
 export function calculateTextureInfo (n: number, itemSize: number) {
@@ -38,11 +34,6 @@
     return { array: new Uint8Array(length), width, height }
 }
 
-<<<<<<< HEAD
-//
-
-const m = Mat4.zero()
-=======
 export function printTextureImage(textureImage: TextureImage<any>, scale = 1) {
     const { array, width, height } = textureImage
     const itemSize = array.length / (width * height)
@@ -84,7 +75,6 @@
 
 //
 
->>>>>>> ac637b67
 const v = Vec3.zero()
 const boundaryHelper = new BoundaryHelper()
 
@@ -106,35 +96,21 @@
     const { center, radius } = invariantBoundingSphere
     boundaryHelper.reset(0)
     for (let i = 0, _i = transformCount; i < _i; ++i) {
-<<<<<<< HEAD
-        Vec3.transformMat4(v, center, Mat4.fromArray(m, transform, i * 16))
-=======
         Vec3.transformMat4Offset(v, center, transform, 0, 0, i * 16)
->>>>>>> ac637b67
         boundaryHelper.boundaryStep(v, radius)
     }
     boundaryHelper.finishBoundaryStep()
     for (let i = 0, _i = transformCount; i < _i; ++i) {
-<<<<<<< HEAD
-        Vec3.transformMat4(v, center, Mat4.fromArray(m, transform, i * 16))
-=======
         Vec3.transformMat4Offset(v, center, transform, 0, 0, i * 16)
->>>>>>> ac637b67
         boundaryHelper.extendStep(v, radius)
     }
     return boundaryHelper.getSphere()
 }
 
-<<<<<<< HEAD
-export function calculateBoundingSphere(position: Float32Array, positionCount: number, transform: Float32Array, transformCount: number): { boundingSphere: Sphere3D, invariantBoundingSphere: Sphere3D } {
-    const invariantBoundingSphere = calculateInvariantBoundingSphere(position, positionCount)
-    const boundingSphere = calculateTransformBoundingSphere(invariantBoundingSphere, transform, transformCount)
-=======
 export function calculateBoundingSphere(position: Float32Array, positionCount: number, transform: Float32Array, transformCount: number, padding = 0): { boundingSphere: Sphere3D, invariantBoundingSphere: Sphere3D } {
     const invariantBoundingSphere = calculateInvariantBoundingSphere(position, positionCount)
     const boundingSphere = calculateTransformBoundingSphere(invariantBoundingSphere, transform, transformCount)
     Sphere3D.expand(boundingSphere, boundingSphere, padding)
     Sphere3D.expand(invariantBoundingSphere, invariantBoundingSphere, padding)
->>>>>>> ac637b67
     return { boundingSphere, invariantBoundingSphere }
 }